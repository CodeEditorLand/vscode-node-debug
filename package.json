--- conflicted
+++ resolved
@@ -1,18 +1,4 @@
 {
-<<<<<<< HEAD
-	"activationEvents": [
-		"onDebugResolve:legacy-node",
-		"onCommand:extension.pickNodeProcess",
-		"onCommand:extension.node-debug.toggleSkippingFile",
-		"onCommand:extension.node-debug.attachNodeProcess",
-		"onCommand:extension.node-debug.startAutoAttach"
-	],
-	"capabilities": {
-		"untrustedWorkspaces": {
-			"supported": true
-		},
-		"virtualWorkspaces": false
-=======
 	"name": "node-debug",
 	"displayName": "[Deprecated] Node Debug (legacy)",
 	"description": "%extension.description%",
@@ -21,7 +7,6 @@
 		"build": "gulp build",
 		"publish": "gulp prepare-for-webpack && webpack --mode production --vscode-nls && vsce publish",
 		"translations-export": "gulp translations-export"
->>>>>>> 89e60c58
 	},
 	"contributes": {
 		"breakpoints": [
@@ -430,23 +415,6 @@
 			]
 		}
 	},
-<<<<<<< HEAD
-	"dependencies": {
-		"glob": "7.1.6",
-		"minimatch": "3.0.4",
-		"request-light": "0.4.0",
-		"source-map": "0.6.1"
-	},
-	"description": "%extension.description%",
-	"devDependencies": {
-		"@types/node": "^12.7.3",
-		"del": "5.1.0",
-		"ts-loader": "~6.2.1",
-		"tsutils": "3.17.1",
-		"yargs-parser": "5.0.0-security.0"
-	},
-	"displayName": "[Deprecated] Node Debug (legacy)",
-=======
 	"activationEvents": [
 		"onDebugResolve:legacy-node",
 		"onCommand:extension.pickNodeProcess",
@@ -470,27 +438,14 @@
 		"tsutils": "3.21.0",
 		"yargs-parser": "21.1.1"
 	},
->>>>>>> 89e60c58
 	"extensionDependencies": [
 		"ms-vscode.node-debug2"
 	],
 	"icon": "images/node-debug-icon.png",
-<<<<<<< HEAD
-	"main": "./dist/extension.js",
-	"name": "node-debug",
-	"resolutions": {
-		"gulp/**/yargs-parser": "^5.0.0-security.0"
-	},
-	"scripts": {
-		"build": "gulp build",
-		"publish": "gulp prepare-for-webpack && webpack --mode production --vscode-nls && vsce publish",
-		"translations-export": "gulp translations-export"
-=======
 	"capabilities": {
 		"untrustedWorkspaces": {
 			"supported": true
 		},
 		"virtualWorkspaces": false
->>>>>>> 89e60c58
 	}
 }