{
<<<<<<< HEAD
	"name": "node-debug",
	"displayName": "[Deprecated] Node Debug (legacy)",
	"description": "%extension.description%",
	"main": "./dist/extension.js",
	"scripts": {
		"build": "gulp build",
		"publish": "gulp prepare-for-webpack && webpack --mode production --vscode-nls && vsce publish",
		"translations-export": "gulp translations-export"
=======
	"activationEvents": [
		"onDebugResolve:legacy-node",
		"onCommand:extension.pickNodeProcess",
		"onCommand:extension.node-debug.toggleSkippingFile",
		"onCommand:extension.node-debug.attachNodeProcess",
		"onCommand:extension.node-debug.startAutoAttach"
	],
	"capabilities": {
		"untrustedWorkspaces": {
			"supported": true
		},
		"virtualWorkspaces": false
>>>>>>> 5379300f
	},
	"contributes": {
		"breakpoints": [
			{
				"language": "javascript"
			},
			{
				"language": "javascriptreact"
			}
		],
		"commands": [
			{
				"category": "Debug",
				"command": "extension.node-debug.attachNodeProcess",
				"title": "%attach.node.process%"
			},
			{
				"category": "Debug",
				"command": "extension.node-debug.toggleSkippingFile",
				"title": "%toggle.skipping.this.file%"
			}
		],
		"configuration": {
			"properties": {
				"debug.node.showUseWslIsDeprecatedWarning": {
					"default": true,
					"description": "%debug.node.showUseWslIsDeprecatedWarning.description%",
					"scope": "window",
					"type": "boolean"
				}
			},
			"title": "Node debug"
		},
		"debuggers": [
			{
				"aiKey": "AIF-d9b70cd4-b9f9-4d70-929b-a071c400b217",
				"configurationAttributes": {
					"attach": {
						"properties": {
							"address": {
								"default": "localhost",
								"description": "%node.address.description%",
								"type": "string"
							},
							"cwd": {
								"default": "${workspaceFolder}",
								"description": "%node.launch.cwd.description%",
								"type": "string"
							},
							"disableOptimisticBPs": {
								"default": true,
								"description": "%node.disableOptimisticBPs.description%",
								"type": "boolean"
							},
							"localRoot": {
								"default": null,
								"description": "%node.localRoot.description%",
								"type": [
									"string",
									"null"
								]
							},
							"outDir": {
								"default": null,
								"deprecationMessage": "%outDir.deprecationMessage%",
								"type": [
									"string",
									"null"
								]
							},
							"outFiles": {
								"default": [],
								"items": {
									"type": "string"
								},
								"markdownDescription": "%outFiles.description%",
								"type": "array"
							},
							"port": {
								"default": 9229,
								"description": "%node.port.description%",
								"type": "number"
							},
							"processId": {
								"default": "${command:PickProcess}",
								"description": "%node.attach.processId.description%",
								"type": "string"
							},
							"protocol": {
								"default": "inspector",
								"description": "%node.protocol.description%",
								"enum": [
									"auto",
									"inspector",
									"legacy"
								],
								"enumDescriptions": [
									"%node.protocol.auto.description%",
									"%node.protocol.inspector.description%",
									"%node.protocol.legacy.description%"
								],
								"type": "string"
							},
							"remoteRoot": {
								"default": null,
								"description": "%node.remoteRoot.description%",
								"type": [
									"string",
									"null"
								]
							},
							"restart": {
								"default": true,
								"description": "%node.restart.description%",
								"type": "boolean"
							},
							"showAsyncStacks": {
								"default": true,
								"description": "%node.showAsyncStacks.description%",
								"type": "boolean"
							},
							"skipFiles": {
								"default": [],
								"items": {
									"type": "string"
								},
								"markdownDescription": "%skipFiles.description%",
								"type": "array"
							},
							"smartStep": {
								"default": true,
								"description": "%smartStep.description%",
								"type": "boolean"
							},
							"sourceMapPathOverrides": {
								"default": {
									"webpack:///*": "*",
									"webpack:///./*": "${workspaceRoot}/*",
									"webpack:///./~/*": "${workspaceRoot}/node_modules/*"
								},
								"description": "%node.sourceMapPathOverrides.description%",
								"type": "object"
							},
							"sourceMaps": {
								"default": true,
								"description": "%node.sourceMaps.description%",
								"type": "boolean"
							},
							"stopOnEntry": {
								"default": true,
								"description": "%node.stopOnEntry.description%",
								"type": "boolean"
							},
							"timeout": {
								"default": 10000,
								"description": "%node.timeout.description%",
								"type": "number"
							},
							"trace": {
								"default": true,
								"description": "%trace.description%",
								"type": [
									"boolean",
									"string"
								]
							}
						}
					},
					"launch": {
						"properties": {
							"address": {
								"default": "localhost",
								"description": "%node.address.description%",
								"type": "string"
							},
							"args": {
								"default": [],
								"description": "%launch.args.description%",
								"items": {
									"type": "string"
								},
								"type": "array"
							},
							"autoAttachChildProcesses": {
								"default": true,
								"description": "%node.launch.autoAttachChildProcesses.description%",
								"type": "boolean"
							},
							"console": {
								"default": "internalConsole",
								"description": "%node.launch.console.description%",
								"enum": [
									"internalConsole",
									"integratedTerminal",
									"externalTerminal"
								],
								"enumDescriptions": [
									"%node.launch.console.internalConsole.description%",
									"%node.launch.console.integratedTerminal.description%",
									"%node.launch.console.externalTerminal.description%"
								],
								"type": "string"
							},
							"cwd": {
								"default": "${workspaceFolder}",
								"description": "%node.launch.cwd.description%",
								"type": "string"
							},
							"disableOptimisticBPs": {
								"default": true,
								"description": "%node.disableOptimisticBPs.description%",
								"type": "boolean"
							},
							"env": {
								"additionalProperties": {
									"type": [
										"string",
										"null"
									]
								},
								"default": {},
								"markdownDescription": "%node.launch.env.description%",
								"type": "object"
							},
							"envFile": {
								"default": "${workspaceFolder}/.env",
								"description": "%node.launch.envFile.description%",
								"type": "string"
							},
							"externalConsole": {
								"default": true,
								"deprecationMessage": "%node.launch.externalConsole.deprecationMessage%",
								"type": "boolean"
							},
							"localRoot": {
								"default": null,
								"description": "%node.localRoot.description%",
								"type": [
									"string",
									"null"
								]
							},
							"outDir": {
								"default": null,
								"deprecationMessage": "%outDir.deprecationMessage%",
								"type": [
									"string",
									"null"
								]
							},
							"outFiles": {
								"default": [],
								"items": {
									"type": "string"
								},
								"markdownDescription": "%outFiles.description%",
								"type": "array"
							},
							"outputCapture": {
								"default": "console",
								"description": "%node.launch.outputCapture.description%",
								"enum": [
									"console",
									"std"
								]
							},
							"port": {
								"default": 9229,
								"description": "%node.port.description%",
								"type": "number"
							},
							"program": {
								"description": "%node.launch.program.description%",
								"type": "string"
							},
							"protocol": {
								"default": "inspector",
								"description": "%node.protocol.description%",
								"enum": [
									"auto",
									"inspector",
									"legacy"
								],
								"enumDescriptions": [
									"%node.protocol.auto.description%",
									"%node.protocol.inspector.description%",
									"%node.protocol.legacy.description%"
								],
								"type": "string"
							},
							"remoteRoot": {
								"default": null,
								"description": "%node.remoteRoot.description%",
								"type": [
									"string",
									"null"
								]
							},
							"restart": {
								"default": true,
								"description": "%node.restart.description%",
								"type": "boolean"
							},
							"runtimeArgs": {
								"default": [],
								"description": "%node.launch.runtimeArgs.description%",
								"items": {
									"type": "string"
								},
								"type": "array"
							},
							"runtimeExecutable": {
								"default": "node",
								"markdownDescription": "%node.launch.runtimeExecutable.description%",
								"type": [
									"string",
									"null"
								]
							},
							"runtimeVersion": {
								"default": "default",
								"markdownDescription": "%node.launch.runtimeVersion.description%",
								"type": "string"
							},
							"showAsyncStacks": {
								"default": true,
								"description": "%node.showAsyncStacks.description%",
								"type": "boolean"
							},
							"skipFiles": {
								"default": [],
								"items": {
									"type": "string"
								},
								"markdownDescription": "%skipFiles.description%",
								"type": "array"
							},
							"smartStep": {
								"default": true,
								"description": "%smartStep.description%",
								"type": "boolean"
							},
							"sourceMapPathOverrides": {
								"default": {
									"webpack:///*": "*",
									"webpack:///./*": "${workspaceRoot}/*",
									"webpack:///./~/*": "${workspaceRoot}/node_modules/*"
								},
								"description": "%node.sourceMapPathOverrides.description%",
								"type": "object"
							},
							"sourceMaps": {
								"default": true,
								"description": "%node.sourceMaps.description%",
								"type": "boolean"
							},
							"stopOnEntry": {
								"default": true,
								"description": "%node.stopOnEntry.description%",
								"type": "boolean"
							},
							"timeout": {
								"default": 10000,
								"description": "%node.timeout.description%",
								"type": "number"
							},
							"trace": {
								"default": true,
								"description": "%trace.description%",
								"type": [
									"boolean",
									"string"
								]
							},
							"useWSL": {
								"default": true,
								"deprecationMessage": "%node.launch.useWSL.deprecation%",
								"description": "%node.launch.useWSL.description%",
								"type": "boolean"
							}
						}
					}
				},
				"label": "%node.label%",
				"languages": [
					"javascript",
					"typescript",
					"javascriptreact",
					"typescriptreact"
				],
				"program": "./dist/nodeDebug.js",
				"runtime": "node",
				"type": "legacy-node",
				"variables": {
					"PickProcess": "extension.pickNodeProcess"
				}
			}
		],
		"menus": {
			"debug/callstack/context": [
				{
					"command": "extension.node-debug.toggleSkippingFile",
					"group": "navigation",
					"when": "inDebugMode && debugType == 'legacy-node' && callStackItemType == 'stackFrame'"
				}
			]
		}
	},
<<<<<<< HEAD
	"activationEvents": [
		"onDebugResolve:legacy-node",
		"onCommand:extension.pickNodeProcess",
		"onCommand:extension.node-debug.toggleSkippingFile",
		"onCommand:extension.node-debug.attachNodeProcess",
		"onCommand:extension.node-debug.startAutoAttach"
	],
	"resolutions": {
		"gulp/**/yargs-parser": "^5.0.0-security.0"
	},
=======
>>>>>>> 5379300f
	"dependencies": {
		"glob": "7.1.6",
		"minimatch": "3.0.4",
		"request-light": "0.4.0",
		"source-map": "0.6.1"
	},
<<<<<<< HEAD
=======
	"description": "%extension.description%",
>>>>>>> 5379300f
	"devDependencies": {
		"@types/node": "^12.7.3",
		"del": "5.1.0",
		"ts-loader": "~6.2.1",
		"tsutils": "3.17.1",
		"yargs-parser": "5.0.0-security.0"
	},
<<<<<<< HEAD
=======
	"displayName": "[Deprecated] Node Debug (legacy)",
>>>>>>> 5379300f
	"extensionDependencies": [
		"ms-vscode.node-debug2"
	],
	"icon": "images/node-debug-icon.png",
<<<<<<< HEAD
	"capabilities": {
		"untrustedWorkspaces": {
			"supported": true
		},
		"virtualWorkspaces": false
=======
	"main": "./dist/extension.js",
	"name": "node-debug",
	"resolutions": {
		"gulp/**/yargs-parser": "^5.0.0-security.0"
	},
	"scripts": {
		"build": "gulp build",
		"publish": "gulp prepare-for-webpack && webpack --mode production --vscode-nls && vsce publish",
		"translations-export": "gulp translations-export"
>>>>>>> 5379300f
	}
}<|MERGE_RESOLUTION|>--- conflicted
+++ resolved
@@ -1,14 +1,4 @@
 {
-<<<<<<< HEAD
-	"name": "node-debug",
-	"displayName": "[Deprecated] Node Debug (legacy)",
-	"description": "%extension.description%",
-	"main": "./dist/extension.js",
-	"scripts": {
-		"build": "gulp build",
-		"publish": "gulp prepare-for-webpack && webpack --mode production --vscode-nls && vsce publish",
-		"translations-export": "gulp translations-export"
-=======
 	"activationEvents": [
 		"onDebugResolve:legacy-node",
 		"onCommand:extension.pickNodeProcess",
@@ -21,7 +11,6 @@
 			"supported": true
 		},
 		"virtualWorkspaces": false
->>>>>>> 5379300f
 	},
 	"contributes": {
 		"breakpoints": [
@@ -430,29 +419,13 @@
 			]
 		}
 	},
-<<<<<<< HEAD
-	"activationEvents": [
-		"onDebugResolve:legacy-node",
-		"onCommand:extension.pickNodeProcess",
-		"onCommand:extension.node-debug.toggleSkippingFile",
-		"onCommand:extension.node-debug.attachNodeProcess",
-		"onCommand:extension.node-debug.startAutoAttach"
-	],
-	"resolutions": {
-		"gulp/**/yargs-parser": "^5.0.0-security.0"
-	},
-=======
->>>>>>> 5379300f
 	"dependencies": {
 		"glob": "7.1.6",
 		"minimatch": "3.0.4",
 		"request-light": "0.4.0",
 		"source-map": "0.6.1"
 	},
-<<<<<<< HEAD
-=======
 	"description": "%extension.description%",
->>>>>>> 5379300f
 	"devDependencies": {
 		"@types/node": "^12.7.3",
 		"del": "5.1.0",
@@ -460,21 +433,11 @@
 		"tsutils": "3.17.1",
 		"yargs-parser": "5.0.0-security.0"
 	},
-<<<<<<< HEAD
-=======
 	"displayName": "[Deprecated] Node Debug (legacy)",
->>>>>>> 5379300f
 	"extensionDependencies": [
 		"ms-vscode.node-debug2"
 	],
 	"icon": "images/node-debug-icon.png",
-<<<<<<< HEAD
-	"capabilities": {
-		"untrustedWorkspaces": {
-			"supported": true
-		},
-		"virtualWorkspaces": false
-=======
 	"main": "./dist/extension.js",
 	"name": "node-debug",
 	"resolutions": {
@@ -484,6 +447,5 @@
 		"build": "gulp build",
 		"publish": "gulp prepare-for-webpack && webpack --mode production --vscode-nls && vsce publish",
 		"translations-export": "gulp translations-export"
->>>>>>> 5379300f
 	}
 }